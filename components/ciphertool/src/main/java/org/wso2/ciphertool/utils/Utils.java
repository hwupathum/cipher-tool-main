/**
 * Copyright (c) 2015, WSO2 Inc. (http://www.wso2.org) All Rights Reserved.
 *
 * Licensed under the Apache License, Version 2.0 (the "License");
 * you may not use this file except in compliance with the License.
 * You may obtain a copy of the License at
 *
 * http://www.apache.org/licenses/LICENSE-2.0
 *
 * Unless required by applicable law or agreed to in writing, software
 * distributed under the License is distributed on an "AS IS" BASIS,
 * WITHOUT WARRANTIES OR CONDITIONS OF ANY KIND, either express or implied.
 * See the License for the specific language governing permissions and
 * limitations under the License.
 */
package org.wso2.ciphertool.utils;

import org.w3c.dom.Document;
import org.w3c.dom.Element;
import org.w3c.dom.Node;
import org.wso2.ciphertool.exception.CipherToolException;
import org.xml.sax.SAXException;

import javax.xml.parsers.DocumentBuilder;
import javax.xml.parsers.DocumentBuilderFactory;
import javax.xml.parsers.ParserConfigurationException;
import javax.xml.xpath.*;
import java.io.*;
import java.nio.file.Files;
import java.nio.file.Path;
import java.nio.file.Paths;
import java.util.Properties;

public class Utils {

    /**
     * Retrieve value from command-line
     */
    public static String getValueFromConsole(String msg, boolean isPassword) {
        Console console = System.console();
        if (console != null) {
            if (isPassword) {
                char[] password;
                if ((password = console.readPassword("[%s]", msg)) != null) {
                    return String.valueOf(password);
                }
            } else {
                String value;
                if ((value = console.readLine("[%s]", msg)) != null) {
                    return value;
                }
            }
        }
        throw new CipherToolException("String cannot be null");
    }

    /**
     * read values from property file
     *
     * @param filePath file path
     * @return Properties properties
     */
    public static Properties loadProperties(String filePath) {
        Properties properties = new Properties();
        File file = new File(filePath);
        if (!file.exists()) {
            return properties;
        }

        InputStream inputStream = null;
        try {
            inputStream = new FileInputStream(file);
            properties.load(inputStream);
        } catch (IOException e) {
            String msg = "Error loading properties from a file at :" + filePath;
            throw new CipherToolException(msg + " Error : " + e.getMessage());
        } finally {
            if (inputStream != null) {
                try {
                    inputStream.close();
                } catch (IOException e) {
                    System.err.println("Error while closing input stream");
                }
            }
        }
        return properties;
    }

    /**
     * returns the configuration file
     *
     * @param fileName file name
     * @return File file
     */
    public static String getConfigFilePath(String fileName) {

        String homeFolder = System.getProperty(Constants.HOME_FOLDER);
        Path filePath = Paths.get(homeFolder, fileName);
        if (!Files.exists(filePath)) {
            filePath = Paths.get(fileName);
            if (!Files.exists(filePath)) {
                throw new CipherToolException("Cannot find file : " + fileName);
            }
        }


        return filePath.toAbsolutePath().toString();
    }

    /**
     * writees the properties into a file
     *
     * @param properties properties
     * @param filePath   filepath
     */
    public static void writeToPropertyFile(Properties properties, String filePath) {
        FileOutputStream fileOutputStream = null;
        try {
            fileOutputStream = new FileOutputStream(filePath);
            properties.store(fileOutputStream, null);
        } catch (IOException e) {
            String msg = "Error loading properties from a file at : " + filePath;
            throw new CipherToolException(msg + " Error : " + e.getMessage());
        } finally {
            try {
                if (fileOutputStream != null) {
                    fileOutputStream.close();
                }
            } catch (IOException e) {
                System.err.println("Error while closing output stream");
            }
        }
    }

    /**
     * retrieve the value for the given xpath from the file
     *
     * @param element element
     * @param xPath   xpath
     * @return value from xpath
     */
    public static String getValueFromXPath(Element element, String xPath) {
        String nodeValue = null;
        try {
            XPathFactory xpf = XPathFactory.newInstance();
            XPath xp = xpf.newXPath();
            XPathExpression xPathExpression = xp.compile(xPath);
            Node text = (Node) xPathExpression.evaluate(element, XPathConstants.NODE);
            if (text != null) {
                nodeValue = text.getTextContent();
            }
        } catch (XPathExpressionException e) {
            throw new CipherToolException("Error reading primary key Store details from carbon.xml file ", e);
        }
        return nodeValue;
    }

    /**
     * Write to the Secret-conf.properties
     */
    public static void writeToSecureConfPropertyFile() {
        Properties properties = new Properties();

        String keyStoreFile = System.getProperty(Constants.PrimaryKeyStore.PRIMARY_KEY_LOCATION_PROPERTY);
        String keyType = System.getProperty(Constants.PrimaryKeyStore.PRIMARY_KEY_TYPE_PROPERTY);
        String aliasName = System.getProperty(Constants.PrimaryKeyStore.PRIMARY_KEY_ALIAS_PROPERTY);

        properties
                .setProperty(Constants.SecureVault.CARBON_SECRET_PROVIDER, Constants.SecureVault.SECRET_PROVIDER_CLASS);
        properties.setProperty(Constants.SecureVault.SECRET_REPOSITORIES, "file");
        properties.setProperty(Constants.SecureVault.SECRET_FILE_PROVIDER,
                               Constants.SecureVault.SECRET_FILE_BASE_PROVIDER_CLASS);
        properties.setProperty(Constants.SecureVault.SECRET_FILE_LOCATION, System.getProperty(
                Constants.SecureVault.SECRET_FILE_LOCATION));

        properties.setProperty(Constants.SecureVault.KEYSTORE_LOCATION, keyStoreFile);
        properties.setProperty(Constants.SecureVault.KEYSTORE_TYPE, keyType);
        properties.setProperty(Constants.SecureVault.KEYSTORE_ALIAS, aliasName);
        properties.setProperty(Constants.SecureVault.KEYSTORE_STORE_PASSWORD,
                               Constants.SecureVault.IDENTITY_STORE_PASSWORD);
        properties.setProperty(Constants.SecureVault.KEYSTORE_STORE_SECRET_PROVIDER,
                               Constants.SecureVault.CARBON_DEFAULT_SECRET_PROVIDER);
        properties
                .setProperty(Constants.SecureVault.KEYSTORE_KEY_PASSWORD, Constants.SecureVault.IDENTITY_KEY_PASSWORD);
        properties.setProperty(Constants.SecureVault.KEYSTORE_KEY_SECRET_PROVIDER,
                               Constants.SecureVault.CARBON_DEFAULT_SECRET_PROVIDER);

        writeToPropertyFile(properties, System.getProperty(Constants.SECRET_PROPERTY_FILE_PROPERTY));

        System.out.println("\nSecret Configurations are written to the property file successfully\n");
    }

    /**
     * Set the system properties
     */
    public static void setSystemProperties() {
        String keyStoreFile, keyType, keyAlias, secretConfPropFile, secretConfFile, cipherTextPropFile,
                cipherToolPropFile;

        String homeFolder = System.getProperty(Constants.CARBON_HOME);

        //Verify if this is WSO2 environment
        Path path = Paths.get(homeFolder, Constants.REPOSITORY_DIR, Constants.CONF_DIR, Constants.CARBON_CONFIG_FILE);
        boolean hasConfigInRepository = true;
        if (!Files.exists(path)) {
        	//Try WSO2 EI alternate path
        	path = Paths.get(homeFolder, Constants.CONF_DIR, Constants.CARBON_CONFIG_FILE);
        	hasConfigInRepository = false;
        }

        if (Files.exists(path)) {
            //WSO2 Environment
            try {
                DocumentBuilderFactory docFactory = DocumentBuilderFactory.newInstance();
                DocumentBuilder docBuilder = docFactory.newDocumentBuilder();
                Document document = docBuilder.parse(path.toAbsolutePath().toString());

                keyStoreFile = Utils.getValueFromXPath(document.getDocumentElement(),
                                                       Constants.PrimaryKeyStore.PRIMARY_KEY_LOCATION_XPATH);
                keyStoreFile = homeFolder + File.separator + keyStoreFile.substring((keyStoreFile.indexOf('}')) + 1);
                keyType = Utils.getValueFromXPath(document.getDocumentElement(),
                                                  Constants.PrimaryKeyStore.PRIMARY_KEY_TYPE_XPATH);
                keyAlias = Utils.getValueFromXPath(document.getDocumentElement(),
                                                   Constants.PrimaryKeyStore.PRIMARY_KEY_ALIAS_XPATH);

                if (hasConfigInRepository) {
	                secretConfFile = Constants.REPOSITORY_DIR + File.separator + Constants.CONF_DIR + File.separator +
	                                 Constants.SECURITY_DIR + File.separator + Constants.SECRET_PROPERTY_FILE;
	                cipherTextPropFile = Constants.REPOSITORY_DIR + File.separator + Constants.CONF_DIR + File.separator +
	                                     Constants.SECURITY_DIR + File.separator + Constants.CIPHER_TEXT_PROPERTY_FILE;
	                cipherToolPropFile = Constants.REPOSITORY_DIR + File.separator + Constants.CONF_DIR + File.separator +
	                                     Constants.SECURITY_DIR + File.separator + Constants.CIPHER_TOOL_PROPERTY_FILE;
                } else {
	                secretConfFile = Constants.CONF_DIR + File.separator + Constants.SECURITY_DIR + File.separator +
	                                 Constants.SECRET_PROPERTY_FILE;
		            cipherTextPropFile = Constants.CONF_DIR + File.separator + Constants.SECURITY_DIR + File.separator +
		                                 Constants.CIPHER_TEXT_PROPERTY_FILE;
		            cipherToolPropFile = Constants.CONF_DIR + File.separator + Constants.SECURITY_DIR + File.separator +
		                                 Constants.CIPHER_TOOL_PROPERTY_FILE;
                }
            } catch (ParserConfigurationException e) {
                throw new CipherToolException(
                        "Error reading primary key Store details from " + Constants.CARBON_CONFIG_FILE + " file ", e);
            } catch (SAXException e) {
                throw new CipherToolException(
                        "Error reading primary key Store details from " + Constants.CARBON_CONFIG_FILE + " file ", e);
            } catch (IOException e) {
                throw new CipherToolException(
                        "Error reading primary key Store details from " + Constants.CARBON_CONFIG_FILE + " file ", e);
            }
        } else {
<<<<<<< HEAD

=======
            Path currentPath = Paths.get("");
            homeFolder = currentPath.toAbsolutePath().toString();
>>>>>>> f120bca3
            Path standaloneConfigPath =
                    Paths.get(homeFolder, Constants.CONF_DIR, Constants.CIPHER_STANDALONE_CONFIG_PROPERTY_FILE);
            if (!Files.exists(standaloneConfigPath)) {
                throw new CipherToolException(
                        "File, " + standaloneConfigPath + " does not exist.");
            }
            Properties standaloneConfigProp = Utils.loadProperties(standaloneConfigPath.toAbsolutePath().toString());
            if (standaloneConfigProp.size() <= 0) {
                throw new CipherToolException(
                        "File, " + Constants.CIPHER_STANDALONE_CONFIG_PROPERTY_FILE + " cannot be empty");
            }

            keyStoreFile = standaloneConfigProp.getProperty(Constants.PrimaryKeyStore.PRIMARY_KEY_LOCATION_PROPERTY);
            keyType = standaloneConfigProp.getProperty(Constants.PrimaryKeyStore.PRIMARY_KEY_TYPE_PROPERTY);
            keyAlias = standaloneConfigProp.getProperty(Constants.PrimaryKeyStore.PRIMARY_KEY_ALIAS_PROPERTY);
            secretConfFile = standaloneConfigProp.getProperty(Constants.SECRET_PROPERTY_FILE_PROPERTY);
            cipherTextPropFile = standaloneConfigProp.getProperty(Constants.CIPHER_TEXT_PROPERTY_FILE_PROPERTY);
            cipherToolPropFile = standaloneConfigProp.getProperty(Constants.CIPHER_TOOL_PROPERTY_FILE_PROPERTY);
        }

        if (keyStoreFile.trim().isEmpty()) {
            throw new CipherToolException("KeyStore file path cannot be empty");
        }
        if (keyAlias == null || keyAlias.trim().isEmpty()) {
            throw new CipherToolException("Key alias cannot be empty");
        }

        System.setProperty(Constants.HOME_FOLDER, homeFolder);
        System.setProperty(Constants.PrimaryKeyStore.PRIMARY_KEY_LOCATION_PROPERTY, getConfigFilePath(keyStoreFile));
        System.setProperty(Constants.PrimaryKeyStore.PRIMARY_KEY_TYPE_PROPERTY, keyType);
        System.setProperty(Constants.PrimaryKeyStore.PRIMARY_KEY_ALIAS_PROPERTY, keyAlias);
<<<<<<< HEAD
        System.setProperty(Constants.SECRET_PROPERTY_FILE_PROPERTY, secretConfFile);
        System.setProperty(Constants.SecureVault.SECRET_FILE_LOCATION, cipherTextPropFile);
        System.setProperty(Constants.CIPHER_TEXT_PROPERTY_FILE_PROPERTY, getConfigFilePath(cipherTextPropFile));
        System.setProperty(Constants.CIPHER_TOOL_PROPERTY_FILE_PROPERTY, getConfigFilePath(cipherToolPropFile));
=======
        System.setProperty(Constants.SECRET_PROPERTY_FILE_PROPERTY,
                           homeFolder + File.separator + secretConfFile);
        System.setProperty(Constants.SecureVault.SECRET_FILE_LOCATION,
                           homeFolder + File.separator + cipherTextPropFile);
        System.setProperty(Constants.CIPHER_TEXT_PROPERTY_FILE_PROPERTY,
                           homeFolder + File.separator + cipherTextPropFile);
        System.setProperty(Constants.CIPHER_TOOL_PROPERTY_FILE_PROPERTY,
                           homeFolder + File.separator + cipherToolPropFile);
>>>>>>> f120bca3
    }
}
<|MERGE_RESOLUTION|>--- conflicted
+++ resolved
@@ -1,305 +1,288 @@
-/**
- * Copyright (c) 2015, WSO2 Inc. (http://www.wso2.org) All Rights Reserved.
- *
- * Licensed under the Apache License, Version 2.0 (the "License");
- * you may not use this file except in compliance with the License.
- * You may obtain a copy of the License at
- *
- * http://www.apache.org/licenses/LICENSE-2.0
- *
- * Unless required by applicable law or agreed to in writing, software
- * distributed under the License is distributed on an "AS IS" BASIS,
- * WITHOUT WARRANTIES OR CONDITIONS OF ANY KIND, either express or implied.
- * See the License for the specific language governing permissions and
- * limitations under the License.
- */
-package org.wso2.ciphertool.utils;
-
-import org.w3c.dom.Document;
-import org.w3c.dom.Element;
-import org.w3c.dom.Node;
-import org.wso2.ciphertool.exception.CipherToolException;
-import org.xml.sax.SAXException;
-
-import javax.xml.parsers.DocumentBuilder;
-import javax.xml.parsers.DocumentBuilderFactory;
-import javax.xml.parsers.ParserConfigurationException;
-import javax.xml.xpath.*;
-import java.io.*;
-import java.nio.file.Files;
-import java.nio.file.Path;
-import java.nio.file.Paths;
-import java.util.Properties;
-
-public class Utils {
-
-    /**
-     * Retrieve value from command-line
-     */
-    public static String getValueFromConsole(String msg, boolean isPassword) {
-        Console console = System.console();
-        if (console != null) {
-            if (isPassword) {
-                char[] password;
-                if ((password = console.readPassword("[%s]", msg)) != null) {
-                    return String.valueOf(password);
-                }
-            } else {
-                String value;
-                if ((value = console.readLine("[%s]", msg)) != null) {
-                    return value;
-                }
-            }
-        }
-        throw new CipherToolException("String cannot be null");
-    }
-
-    /**
-     * read values from property file
-     *
-     * @param filePath file path
-     * @return Properties properties
-     */
-    public static Properties loadProperties(String filePath) {
-        Properties properties = new Properties();
-        File file = new File(filePath);
-        if (!file.exists()) {
-            return properties;
-        }
-
-        InputStream inputStream = null;
-        try {
-            inputStream = new FileInputStream(file);
-            properties.load(inputStream);
-        } catch (IOException e) {
-            String msg = "Error loading properties from a file at :" + filePath;
-            throw new CipherToolException(msg + " Error : " + e.getMessage());
-        } finally {
-            if (inputStream != null) {
-                try {
-                    inputStream.close();
-                } catch (IOException e) {
-                    System.err.println("Error while closing input stream");
-                }
-            }
-        }
-        return properties;
-    }
-
-    /**
-     * returns the configuration file
-     *
-     * @param fileName file name
-     * @return File file
-     */
-    public static String getConfigFilePath(String fileName) {
-
-        String homeFolder = System.getProperty(Constants.HOME_FOLDER);
-        Path filePath = Paths.get(homeFolder, fileName);
-        if (!Files.exists(filePath)) {
-            filePath = Paths.get(fileName);
-            if (!Files.exists(filePath)) {
-                throw new CipherToolException("Cannot find file : " + fileName);
-            }
-        }
-
-
-        return filePath.toAbsolutePath().toString();
-    }
-
-    /**
-     * writees the properties into a file
-     *
-     * @param properties properties
-     * @param filePath   filepath
-     */
-    public static void writeToPropertyFile(Properties properties, String filePath) {
-        FileOutputStream fileOutputStream = null;
-        try {
-            fileOutputStream = new FileOutputStream(filePath);
-            properties.store(fileOutputStream, null);
-        } catch (IOException e) {
-            String msg = "Error loading properties from a file at : " + filePath;
-            throw new CipherToolException(msg + " Error : " + e.getMessage());
-        } finally {
-            try {
-                if (fileOutputStream != null) {
-                    fileOutputStream.close();
-                }
-            } catch (IOException e) {
-                System.err.println("Error while closing output stream");
-            }
-        }
-    }
-
-    /**
-     * retrieve the value for the given xpath from the file
-     *
-     * @param element element
-     * @param xPath   xpath
-     * @return value from xpath
-     */
-    public static String getValueFromXPath(Element element, String xPath) {
-        String nodeValue = null;
-        try {
-            XPathFactory xpf = XPathFactory.newInstance();
-            XPath xp = xpf.newXPath();
-            XPathExpression xPathExpression = xp.compile(xPath);
-            Node text = (Node) xPathExpression.evaluate(element, XPathConstants.NODE);
-            if (text != null) {
-                nodeValue = text.getTextContent();
-            }
-        } catch (XPathExpressionException e) {
-            throw new CipherToolException("Error reading primary key Store details from carbon.xml file ", e);
-        }
-        return nodeValue;
-    }
-
-    /**
-     * Write to the Secret-conf.properties
-     */
-    public static void writeToSecureConfPropertyFile() {
-        Properties properties = new Properties();
-
-        String keyStoreFile = System.getProperty(Constants.PrimaryKeyStore.PRIMARY_KEY_LOCATION_PROPERTY);
-        String keyType = System.getProperty(Constants.PrimaryKeyStore.PRIMARY_KEY_TYPE_PROPERTY);
-        String aliasName = System.getProperty(Constants.PrimaryKeyStore.PRIMARY_KEY_ALIAS_PROPERTY);
-
-        properties
-                .setProperty(Constants.SecureVault.CARBON_SECRET_PROVIDER, Constants.SecureVault.SECRET_PROVIDER_CLASS);
-        properties.setProperty(Constants.SecureVault.SECRET_REPOSITORIES, "file");
-        properties.setProperty(Constants.SecureVault.SECRET_FILE_PROVIDER,
-                               Constants.SecureVault.SECRET_FILE_BASE_PROVIDER_CLASS);
-        properties.setProperty(Constants.SecureVault.SECRET_FILE_LOCATION, System.getProperty(
-                Constants.SecureVault.SECRET_FILE_LOCATION));
-
-        properties.setProperty(Constants.SecureVault.KEYSTORE_LOCATION, keyStoreFile);
-        properties.setProperty(Constants.SecureVault.KEYSTORE_TYPE, keyType);
-        properties.setProperty(Constants.SecureVault.KEYSTORE_ALIAS, aliasName);
-        properties.setProperty(Constants.SecureVault.KEYSTORE_STORE_PASSWORD,
-                               Constants.SecureVault.IDENTITY_STORE_PASSWORD);
-        properties.setProperty(Constants.SecureVault.KEYSTORE_STORE_SECRET_PROVIDER,
-                               Constants.SecureVault.CARBON_DEFAULT_SECRET_PROVIDER);
-        properties
-                .setProperty(Constants.SecureVault.KEYSTORE_KEY_PASSWORD, Constants.SecureVault.IDENTITY_KEY_PASSWORD);
-        properties.setProperty(Constants.SecureVault.KEYSTORE_KEY_SECRET_PROVIDER,
-                               Constants.SecureVault.CARBON_DEFAULT_SECRET_PROVIDER);
-
-        writeToPropertyFile(properties, System.getProperty(Constants.SECRET_PROPERTY_FILE_PROPERTY));
-
-        System.out.println("\nSecret Configurations are written to the property file successfully\n");
-    }
-
-    /**
-     * Set the system properties
-     */
-    public static void setSystemProperties() {
-        String keyStoreFile, keyType, keyAlias, secretConfPropFile, secretConfFile, cipherTextPropFile,
-                cipherToolPropFile;
-
-        String homeFolder = System.getProperty(Constants.CARBON_HOME);
-
-        //Verify if this is WSO2 environment
-        Path path = Paths.get(homeFolder, Constants.REPOSITORY_DIR, Constants.CONF_DIR, Constants.CARBON_CONFIG_FILE);
-        boolean hasConfigInRepository = true;
-        if (!Files.exists(path)) {
-        	//Try WSO2 EI alternate path
-        	path = Paths.get(homeFolder, Constants.CONF_DIR, Constants.CARBON_CONFIG_FILE);
-        	hasConfigInRepository = false;
-        }
-
-        if (Files.exists(path)) {
-            //WSO2 Environment
-            try {
-                DocumentBuilderFactory docFactory = DocumentBuilderFactory.newInstance();
-                DocumentBuilder docBuilder = docFactory.newDocumentBuilder();
-                Document document = docBuilder.parse(path.toAbsolutePath().toString());
-
-                keyStoreFile = Utils.getValueFromXPath(document.getDocumentElement(),
-                                                       Constants.PrimaryKeyStore.PRIMARY_KEY_LOCATION_XPATH);
-                keyStoreFile = homeFolder + File.separator + keyStoreFile.substring((keyStoreFile.indexOf('}')) + 1);
-                keyType = Utils.getValueFromXPath(document.getDocumentElement(),
-                                                  Constants.PrimaryKeyStore.PRIMARY_KEY_TYPE_XPATH);
-                keyAlias = Utils.getValueFromXPath(document.getDocumentElement(),
-                                                   Constants.PrimaryKeyStore.PRIMARY_KEY_ALIAS_XPATH);
-
-                if (hasConfigInRepository) {
-	                secretConfFile = Constants.REPOSITORY_DIR + File.separator + Constants.CONF_DIR + File.separator +
-	                                 Constants.SECURITY_DIR + File.separator + Constants.SECRET_PROPERTY_FILE;
-	                cipherTextPropFile = Constants.REPOSITORY_DIR + File.separator + Constants.CONF_DIR + File.separator +
-	                                     Constants.SECURITY_DIR + File.separator + Constants.CIPHER_TEXT_PROPERTY_FILE;
-	                cipherToolPropFile = Constants.REPOSITORY_DIR + File.separator + Constants.CONF_DIR + File.separator +
-	                                     Constants.SECURITY_DIR + File.separator + Constants.CIPHER_TOOL_PROPERTY_FILE;
-                } else {
-	                secretConfFile = Constants.CONF_DIR + File.separator + Constants.SECURITY_DIR + File.separator +
-	                                 Constants.SECRET_PROPERTY_FILE;
-		            cipherTextPropFile = Constants.CONF_DIR + File.separator + Constants.SECURITY_DIR + File.separator +
-		                                 Constants.CIPHER_TEXT_PROPERTY_FILE;
-		            cipherToolPropFile = Constants.CONF_DIR + File.separator + Constants.SECURITY_DIR + File.separator +
-		                                 Constants.CIPHER_TOOL_PROPERTY_FILE;
-                }
-            } catch (ParserConfigurationException e) {
-                throw new CipherToolException(
-                        "Error reading primary key Store details from " + Constants.CARBON_CONFIG_FILE + " file ", e);
-            } catch (SAXException e) {
-                throw new CipherToolException(
-                        "Error reading primary key Store details from " + Constants.CARBON_CONFIG_FILE + " file ", e);
-            } catch (IOException e) {
-                throw new CipherToolException(
-                        "Error reading primary key Store details from " + Constants.CARBON_CONFIG_FILE + " file ", e);
-            }
-        } else {
-<<<<<<< HEAD
-
-=======
-            Path currentPath = Paths.get("");
-            homeFolder = currentPath.toAbsolutePath().toString();
->>>>>>> f120bca3
-            Path standaloneConfigPath =
-                    Paths.get(homeFolder, Constants.CONF_DIR, Constants.CIPHER_STANDALONE_CONFIG_PROPERTY_FILE);
-            if (!Files.exists(standaloneConfigPath)) {
-                throw new CipherToolException(
-                        "File, " + standaloneConfigPath + " does not exist.");
-            }
-            Properties standaloneConfigProp = Utils.loadProperties(standaloneConfigPath.toAbsolutePath().toString());
-            if (standaloneConfigProp.size() <= 0) {
-                throw new CipherToolException(
-                        "File, " + Constants.CIPHER_STANDALONE_CONFIG_PROPERTY_FILE + " cannot be empty");
-            }
-
-            keyStoreFile = standaloneConfigProp.getProperty(Constants.PrimaryKeyStore.PRIMARY_KEY_LOCATION_PROPERTY);
-            keyType = standaloneConfigProp.getProperty(Constants.PrimaryKeyStore.PRIMARY_KEY_TYPE_PROPERTY);
-            keyAlias = standaloneConfigProp.getProperty(Constants.PrimaryKeyStore.PRIMARY_KEY_ALIAS_PROPERTY);
-            secretConfFile = standaloneConfigProp.getProperty(Constants.SECRET_PROPERTY_FILE_PROPERTY);
-            cipherTextPropFile = standaloneConfigProp.getProperty(Constants.CIPHER_TEXT_PROPERTY_FILE_PROPERTY);
-            cipherToolPropFile = standaloneConfigProp.getProperty(Constants.CIPHER_TOOL_PROPERTY_FILE_PROPERTY);
-        }
-
-        if (keyStoreFile.trim().isEmpty()) {
-            throw new CipherToolException("KeyStore file path cannot be empty");
-        }
-        if (keyAlias == null || keyAlias.trim().isEmpty()) {
-            throw new CipherToolException("Key alias cannot be empty");
-        }
-
-        System.setProperty(Constants.HOME_FOLDER, homeFolder);
-        System.setProperty(Constants.PrimaryKeyStore.PRIMARY_KEY_LOCATION_PROPERTY, getConfigFilePath(keyStoreFile));
-        System.setProperty(Constants.PrimaryKeyStore.PRIMARY_KEY_TYPE_PROPERTY, keyType);
-        System.setProperty(Constants.PrimaryKeyStore.PRIMARY_KEY_ALIAS_PROPERTY, keyAlias);
-<<<<<<< HEAD
-        System.setProperty(Constants.SECRET_PROPERTY_FILE_PROPERTY, secretConfFile);
-        System.setProperty(Constants.SecureVault.SECRET_FILE_LOCATION, cipherTextPropFile);
-        System.setProperty(Constants.CIPHER_TEXT_PROPERTY_FILE_PROPERTY, getConfigFilePath(cipherTextPropFile));
-        System.setProperty(Constants.CIPHER_TOOL_PROPERTY_FILE_PROPERTY, getConfigFilePath(cipherToolPropFile));
-=======
-        System.setProperty(Constants.SECRET_PROPERTY_FILE_PROPERTY,
-                           homeFolder + File.separator + secretConfFile);
-        System.setProperty(Constants.SecureVault.SECRET_FILE_LOCATION,
-                           homeFolder + File.separator + cipherTextPropFile);
-        System.setProperty(Constants.CIPHER_TEXT_PROPERTY_FILE_PROPERTY,
-                           homeFolder + File.separator + cipherTextPropFile);
-        System.setProperty(Constants.CIPHER_TOOL_PROPERTY_FILE_PROPERTY,
-                           homeFolder + File.separator + cipherToolPropFile);
->>>>>>> f120bca3
-    }
-}
+/**
+ * Copyright (c) 2015, WSO2 Inc. (http://www.wso2.org) All Rights Reserved.
+ *
+ * Licensed under the Apache License, Version 2.0 (the "License");
+ * you may not use this file except in compliance with the License.
+ * You may obtain a copy of the License at
+ *
+ * http://www.apache.org/licenses/LICENSE-2.0
+ *
+ * Unless required by applicable law or agreed to in writing, software
+ * distributed under the License is distributed on an "AS IS" BASIS,
+ * WITHOUT WARRANTIES OR CONDITIONS OF ANY KIND, either express or implied.
+ * See the License for the specific language governing permissions and
+ * limitations under the License.
+ */
+package org.wso2.ciphertool.utils;
+
+import org.w3c.dom.Document;
+import org.w3c.dom.Element;
+import org.w3c.dom.Node;
+import org.wso2.ciphertool.exception.CipherToolException;
+import org.xml.sax.SAXException;
+
+import javax.xml.parsers.DocumentBuilder;
+import javax.xml.parsers.DocumentBuilderFactory;
+import javax.xml.parsers.ParserConfigurationException;
+import javax.xml.xpath.*;
+import java.io.*;
+import java.nio.file.Files;
+import java.nio.file.Path;
+import java.nio.file.Paths;
+import java.util.Properties;
+
+public class Utils {
+
+    /**
+     * Retrieve value from command-line
+     */
+    public static String getValueFromConsole(String msg, boolean isPassword) {
+        Console console = System.console();
+        if (console != null) {
+            if (isPassword) {
+                char[] password;
+                if ((password = console.readPassword("[%s]", msg)) != null) {
+                    return String.valueOf(password);
+                }
+            } else {
+                String value;
+                if ((value = console.readLine("[%s]", msg)) != null) {
+                    return value;
+                }
+            }
+        }
+        throw new CipherToolException("String cannot be null");
+    }
+
+    /**
+     * read values from property file
+     *
+     * @param filePath file path
+     * @return Properties properties
+     */
+    public static Properties loadProperties(String filePath) {
+        Properties properties = new Properties();
+        File file = new File(filePath);
+        if (!file.exists()) {
+            return properties;
+        }
+
+        InputStream inputStream = null;
+        try {
+            inputStream = new FileInputStream(file);
+            properties.load(inputStream);
+        } catch (IOException e) {
+            String msg = "Error loading properties from a file at :" + filePath;
+            throw new CipherToolException(msg + " Error : " + e.getMessage());
+        } finally {
+            if (inputStream != null) {
+                try {
+                    inputStream.close();
+                } catch (IOException e) {
+                    System.err.println("Error while closing input stream");
+                }
+            }
+        }
+        return properties;
+    }
+
+    /**
+     * returns the configuration file
+     *
+     * @param fileName file name
+     * @return File file
+     */
+    public static String getConfigFilePath(String fileName) {
+
+        String homeFolder = System.getProperty(Constants.HOME_FOLDER);
+        Path filePath = Paths.get(homeFolder, fileName);
+        if (!Files.exists(filePath)) {
+            filePath = Paths.get(fileName);
+            if (!Files.exists(filePath)) {
+                throw new CipherToolException("Cannot find file : " + fileName);
+            }
+        }
+
+
+        return filePath.toAbsolutePath().toString();
+    }
+
+    /**
+     * writees the properties into a file
+     *
+     * @param properties properties
+     * @param filePath   filepath
+     */
+    public static void writeToPropertyFile(Properties properties, String filePath) {
+        FileOutputStream fileOutputStream = null;
+        try {
+            fileOutputStream = new FileOutputStream(filePath);
+            properties.store(fileOutputStream, null);
+        } catch (IOException e) {
+            String msg = "Error loading properties from a file at : " + filePath;
+            throw new CipherToolException(msg + " Error : " + e.getMessage());
+        } finally {
+            try {
+                if (fileOutputStream != null) {
+                    fileOutputStream.close();
+                }
+            } catch (IOException e) {
+                System.err.println("Error while closing output stream");
+            }
+        }
+    }
+
+    /**
+     * retrieve the value for the given xpath from the file
+     *
+     * @param element element
+     * @param xPath   xpath
+     * @return value from xpath
+     */
+    public static String getValueFromXPath(Element element, String xPath) {
+        String nodeValue = null;
+        try {
+            XPathFactory xpf = XPathFactory.newInstance();
+            XPath xp = xpf.newXPath();
+            XPathExpression xPathExpression = xp.compile(xPath);
+            Node text = (Node) xPathExpression.evaluate(element, XPathConstants.NODE);
+            if (text != null) {
+                nodeValue = text.getTextContent();
+            }
+        } catch (XPathExpressionException e) {
+            throw new CipherToolException("Error reading primary key Store details from carbon.xml file ", e);
+        }
+        return nodeValue;
+    }
+
+    /**
+     * Write to the Secret-conf.properties
+     */
+    public static void writeToSecureConfPropertyFile() {
+        Properties properties = new Properties();
+
+        String keyStoreFile = System.getProperty(Constants.PrimaryKeyStore.PRIMARY_KEY_LOCATION_PROPERTY);
+        String keyType = System.getProperty(Constants.PrimaryKeyStore.PRIMARY_KEY_TYPE_PROPERTY);
+        String aliasName = System.getProperty(Constants.PrimaryKeyStore.PRIMARY_KEY_ALIAS_PROPERTY);
+
+        properties
+                .setProperty(Constants.SecureVault.CARBON_SECRET_PROVIDER, Constants.SecureVault.SECRET_PROVIDER_CLASS);
+        properties.setProperty(Constants.SecureVault.SECRET_REPOSITORIES, "file");
+        properties.setProperty(Constants.SecureVault.SECRET_FILE_PROVIDER,
+                               Constants.SecureVault.SECRET_FILE_BASE_PROVIDER_CLASS);
+        properties.setProperty(Constants.SecureVault.SECRET_FILE_LOCATION, System.getProperty(
+                Constants.SecureVault.SECRET_FILE_LOCATION));
+
+        properties.setProperty(Constants.SecureVault.KEYSTORE_LOCATION, keyStoreFile);
+        properties.setProperty(Constants.SecureVault.KEYSTORE_TYPE, keyType);
+        properties.setProperty(Constants.SecureVault.KEYSTORE_ALIAS, aliasName);
+        properties.setProperty(Constants.SecureVault.KEYSTORE_STORE_PASSWORD,
+                               Constants.SecureVault.IDENTITY_STORE_PASSWORD);
+        properties.setProperty(Constants.SecureVault.KEYSTORE_STORE_SECRET_PROVIDER,
+                               Constants.SecureVault.CARBON_DEFAULT_SECRET_PROVIDER);
+        properties
+                .setProperty(Constants.SecureVault.KEYSTORE_KEY_PASSWORD, Constants.SecureVault.IDENTITY_KEY_PASSWORD);
+        properties.setProperty(Constants.SecureVault.KEYSTORE_KEY_SECRET_PROVIDER,
+                               Constants.SecureVault.CARBON_DEFAULT_SECRET_PROVIDER);
+
+        writeToPropertyFile(properties, System.getProperty(Constants.SECRET_PROPERTY_FILE_PROPERTY));
+
+        System.out.println("\nSecret Configurations are written to the property file successfully\n");
+    }
+
+    /**
+     * Set the system properties
+     */
+    public static void setSystemProperties() {
+        String keyStoreFile, keyType, keyAlias, secretConfPropFile, secretConfFile, cipherTextPropFile,
+                cipherToolPropFile;
+
+        String homeFolder = System.getProperty(Constants.CARBON_HOME);
+
+        //Verify if this is WSO2 environment
+        Path path = Paths.get(homeFolder, Constants.REPOSITORY_DIR, Constants.CONF_DIR, Constants.CARBON_CONFIG_FILE);
+        boolean hasConfigInRepository = true;
+        if (!Files.exists(path)) {
+        	//Try WSO2 EI alternate path
+        	path = Paths.get(homeFolder, Constants.CONF_DIR, Constants.CARBON_CONFIG_FILE);
+        	hasConfigInRepository = false;
+        }
+
+        if (Files.exists(path)) {
+            //WSO2 Environment
+            try {
+                DocumentBuilderFactory docFactory = DocumentBuilderFactory.newInstance();
+                DocumentBuilder docBuilder = docFactory.newDocumentBuilder();
+                Document document = docBuilder.parse(path.toAbsolutePath().toString());
+
+                keyStoreFile = Utils.getValueFromXPath(document.getDocumentElement(),
+                                                       Constants.PrimaryKeyStore.PRIMARY_KEY_LOCATION_XPATH);
+                keyStoreFile = homeFolder + File.separator + keyStoreFile.substring((keyStoreFile.indexOf('}')) + 1);
+                keyType = Utils.getValueFromXPath(document.getDocumentElement(),
+                                                  Constants.PrimaryKeyStore.PRIMARY_KEY_TYPE_XPATH);
+                keyAlias = Utils.getValueFromXPath(document.getDocumentElement(),
+                                                   Constants.PrimaryKeyStore.PRIMARY_KEY_ALIAS_XPATH);
+
+                if (hasConfigInRepository) {
+	                secretConfFile = Constants.REPOSITORY_DIR + File.separator + Constants.CONF_DIR + File.separator +
+	                                 Constants.SECURITY_DIR + File.separator + Constants.SECRET_PROPERTY_FILE;
+	                cipherTextPropFile = Constants.REPOSITORY_DIR + File.separator + Constants.CONF_DIR + File.separator +
+	                                     Constants.SECURITY_DIR + File.separator + Constants.CIPHER_TEXT_PROPERTY_FILE;
+	                cipherToolPropFile = Constants.REPOSITORY_DIR + File.separator + Constants.CONF_DIR + File.separator +
+	                                     Constants.SECURITY_DIR + File.separator + Constants.CIPHER_TOOL_PROPERTY_FILE;
+                } else {
+	                secretConfFile = Constants.CONF_DIR + File.separator + Constants.SECURITY_DIR + File.separator +
+	                                 Constants.SECRET_PROPERTY_FILE;
+		            cipherTextPropFile = Constants.CONF_DIR + File.separator + Constants.SECURITY_DIR + File.separator +
+		                                 Constants.CIPHER_TEXT_PROPERTY_FILE;
+		            cipherToolPropFile = Constants.CONF_DIR + File.separator + Constants.SECURITY_DIR + File.separator +
+		                                 Constants.CIPHER_TOOL_PROPERTY_FILE;
+                }
+            } catch (ParserConfigurationException e) {
+                throw new CipherToolException(
+                        "Error reading primary key Store details from " + Constants.CARBON_CONFIG_FILE + " file ", e);
+            } catch (SAXException e) {
+                throw new CipherToolException(
+                        "Error reading primary key Store details from " + Constants.CARBON_CONFIG_FILE + " file ", e);
+            } catch (IOException e) {
+                throw new CipherToolException(
+                        "Error reading primary key Store details from " + Constants.CARBON_CONFIG_FILE + " file ", e);
+            }
+        } else {
+            Path standaloneConfigPath =
+                    Paths.get(homeFolder, Constants.CONF_DIR, Constants.CIPHER_STANDALONE_CONFIG_PROPERTY_FILE);
+            if (!Files.exists(standaloneConfigPath)) {
+                throw new CipherToolException(
+                        "File, " + standaloneConfigPath + " does not exist.");
+            }
+            Properties standaloneConfigProp = Utils.loadProperties(standaloneConfigPath.toAbsolutePath().toString());
+            if (standaloneConfigProp.size() <= 0) {
+                throw new CipherToolException(
+                        "File, " + Constants.CIPHER_STANDALONE_CONFIG_PROPERTY_FILE + " cannot be empty");
+            }
+
+            keyStoreFile = standaloneConfigProp.getProperty(Constants.PrimaryKeyStore.PRIMARY_KEY_LOCATION_PROPERTY);
+            keyType = standaloneConfigProp.getProperty(Constants.PrimaryKeyStore.PRIMARY_KEY_TYPE_PROPERTY);
+            keyAlias = standaloneConfigProp.getProperty(Constants.PrimaryKeyStore.PRIMARY_KEY_ALIAS_PROPERTY);
+            secretConfFile = standaloneConfigProp.getProperty(Constants.SECRET_PROPERTY_FILE_PROPERTY);
+            cipherTextPropFile = standaloneConfigProp.getProperty(Constants.CIPHER_TEXT_PROPERTY_FILE_PROPERTY);
+            cipherToolPropFile = standaloneConfigProp.getProperty(Constants.CIPHER_TOOL_PROPERTY_FILE_PROPERTY);
+        }
+
+        if (keyStoreFile.trim().isEmpty()) {
+            throw new CipherToolException("KeyStore file path cannot be empty");
+        }
+        if (keyAlias == null || keyAlias.trim().isEmpty()) {
+            throw new CipherToolException("Key alias cannot be empty");
+        }
+
+        System.setProperty(Constants.HOME_FOLDER, homeFolder);
+        System.setProperty(Constants.PrimaryKeyStore.PRIMARY_KEY_LOCATION_PROPERTY, getConfigFilePath(keyStoreFile));
+        System.setProperty(Constants.PrimaryKeyStore.PRIMARY_KEY_TYPE_PROPERTY, keyType);
+        System.setProperty(Constants.PrimaryKeyStore.PRIMARY_KEY_ALIAS_PROPERTY, keyAlias);
+        System.setProperty(Constants.SECRET_PROPERTY_FILE_PROPERTY, secretConfFile);
+        System.setProperty(Constants.SecureVault.SECRET_FILE_LOCATION, cipherTextPropFile);
+        System.setProperty(Constants.CIPHER_TEXT_PROPERTY_FILE_PROPERTY, getConfigFilePath(cipherTextPropFile));
+        System.setProperty(Constants.CIPHER_TOOL_PROPERTY_FILE_PROPERTY, getConfigFilePath(cipherToolPropFile));
+    }
+}